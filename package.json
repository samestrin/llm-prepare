{
<<<<<<< HEAD
	"name": "llm-prepare",
	"version": "1.0.20",
	"description": "llm-prepare converts complex project directory structures and files into a single flat file or a set of flat files, facilitating processing using In-Context Learning (ICL) prompts.",
	"author": "Sam Estrin",
	"license": "MIT",
	"bugs": {
		"url": "https://github.com/samestrin/llm-prepare/issues"
	},
	"homepage": "https://github.com/samestrin/llm-prepare#readme",
	"repository": {
		"type": "git",
		"url": "git+https://github.com/samestrin/llm-prepare.git"
	},
	"main": "./llm-prepare.js",
	"scripts": {
		"test": "echo \"Error: no test specified\" && exit 1",
		"llm-prepare": "node ./llm-prepare.js "
	},
	"keywords": [],
	"dependencies": {
		"fs-extra": "^11.2.0",
		"ignore": "^5.3.1",
		"istextorbinary": "^9.5.0",
		"open": "^10.1.0",
		"yargs": "^17.7.2"
	},
	"bin": {
		"llm-prepare": "./llm-prepare.js"
	}
=======
  "name": "llm-prepare",
  "version": "1.0.18",
  "description": "llm-prepare converts complex project directory structures and files into a single flat file or a set of flat files, facilitating processing using In-Context Learning (ICL) prompts.",
  "author": "Sam Estrin",
  "license": "MIT",
  "bugs": {
    "url": "https://github.com/samestrin/llm-prepare/issues"
  },
  "homepage": "https://github.com/samestrin/llm-prepare#readme",
  "repository": {
    "type": "git",
    "url": "git+https://github.com/samestrin/llm-prepare.git"
  },
  "main": "./llm-prepare.js",
  "scripts": {
    "test": "echo \"Error: no test specified\" && exit 1",
    "llm-prepare": "node ./llm-prepage.js "
  },
  "keywords": [],
  "author": "",
  "license": "MIT",
  "dependencies": {
    "fs-extra": "^11.2.0",
    "ignore": "^7.0.0",
    "istextorbinary": "^9.5.0",
    "open": "^10.1.0",
    "yargs": "^17.7.2"
  },
  "bin": {
    "llm-prepare": "./llm-prepare.js"
  }
>>>>>>> 3a67bded
}<|MERGE_RESOLUTION|>--- conflicted
+++ resolved
@@ -1,7 +1,7 @@
 {
-<<<<<<< HEAD
+
 	"name": "llm-prepare",
-	"version": "1.0.20",
+	"version": "1.0.19",
 	"description": "llm-prepare converts complex project directory structures and files into a single flat file or a set of flat files, facilitating processing using In-Context Learning (ICL) prompts.",
 	"author": "Sam Estrin",
 	"license": "MIT",
@@ -29,37 +29,4 @@
 	"bin": {
 		"llm-prepare": "./llm-prepare.js"
 	}
-=======
-  "name": "llm-prepare",
-  "version": "1.0.18",
-  "description": "llm-prepare converts complex project directory structures and files into a single flat file or a set of flat files, facilitating processing using In-Context Learning (ICL) prompts.",
-  "author": "Sam Estrin",
-  "license": "MIT",
-  "bugs": {
-    "url": "https://github.com/samestrin/llm-prepare/issues"
-  },
-  "homepage": "https://github.com/samestrin/llm-prepare#readme",
-  "repository": {
-    "type": "git",
-    "url": "git+https://github.com/samestrin/llm-prepare.git"
-  },
-  "main": "./llm-prepare.js",
-  "scripts": {
-    "test": "echo \"Error: no test specified\" && exit 1",
-    "llm-prepare": "node ./llm-prepage.js "
-  },
-  "keywords": [],
-  "author": "",
-  "license": "MIT",
-  "dependencies": {
-    "fs-extra": "^11.2.0",
-    "ignore": "^7.0.0",
-    "istextorbinary": "^9.5.0",
-    "open": "^10.1.0",
-    "yargs": "^17.7.2"
-  },
-  "bin": {
-    "llm-prepare": "./llm-prepare.js"
-  }
->>>>>>> 3a67bded
 }