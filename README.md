--- conflicted
+++ resolved
@@ -21,14 +21,6 @@
 
 ## Example Prompts
 
-<<<<<<< HEAD
-- **code-review**: Interactive code review with a simulated senior software engineer.
-- **question-and-answer**: Interactive question and answer session powered by your project code.
-- **readme-generation**: A simulated senior technical writer generates a README.md based on your project code.
-- **simple-add-comments**: A set of simple prompts that generate comments based on your project code (C#, Javascipt, PHP, Python, Ruby, Rust, and TypeScript).
-- **technical-document-generation**: A simulated senior technical writer generates technical documentation based on your project code.
-- **test-generation**: Interactive test generation with a simulated senior software engineer and simulated QA.
-=======
 - **Code Review**: Interactive code review with a simulated senior software engineer.
 - **Generate MySQL Create Table**: Generate a MySQL `CREATE TABLE` statement based on your provided CSV content.
 - **Question and Answer**: Interactive question and answer session powered by your project code.
@@ -36,7 +28,6 @@
 - **Simple Add Comments**: A set of simple prompts that generate comments based on your project code (C#, Javascript, PHP, Python, Ruby, Rust, and TypeScript).
 - **Technical Document Generation**: A simulated senior technical writer generates technical documentation based on your project code.
 - **Test Generation**: Interactive test generation with a simulated senior software engineer and simulated QA.
->>>>>>> abf9e870
 
 Plus many more (_including new CSV oriented prompts_). All [example prompts](/example-prompts/README.md) have been tested with [ChatGPT GPT-4](https://chatgpt.com/).
 
