const yargs = require("yargs/yargs");
const { hideBin } = require("yargs/helpers");
const packageJson = require("../package.json");
const { handleError } = require("./utils/errorHandler");
const { showDefaultIgnore } = require("./utils/ignoreUtils");
const { loadConfigFile, mergeArguments } = require("./utils/configUtils");
const { processPath } = require("./utils/pathUtils"); // New import for handling paths
const { writeAllOutputs } = require("./utils/outputUtils"); // Ensure writeAllOutputs is properly imported
const { convertWildcard, escapeRegExp } = require("./utils/stringUtils");
const yargsBuilder = yargs(hideBin(process.argv));

if (
	!process.argv.includes("--show-default-ignore") &&
	!process.argv.includes("--show-prompts")
) {
	yargsBuilder
		.option("config", {
			describe: "Path to the config file",
			type: "string",
			demandOption: false,
		})
		.option("path", {
			alias: "p",
			describe: "Path to the project directory",
			type: "string",
			demandOption: false,
		})
		.option("file-pattern", {
			alias: "f",
			describe:
				"Pattern of files to include, e.g., '\\.js$' or '*' for all files",
			type: "string",
			default: "*",
		});
}

yargsBuilder
<<<<<<< HEAD
  .option("output-filename", {
    alias: "o",
    describe: "Output filename",
    type: "string",
    demandOption: false,
  })
  // Add new comment-style option
  .option("comment-style", {
    describe: "Override the comment style for file headers (e.g., 'python', 'java', 'html')",
    type: "string",
    demandOption: false,
  })
  .option("include-comments", {
    describe: "Include comments? (Default: false)",
    type: "boolean",
    demandOption: false,
    alias: "i",
  })
  .option("compress", {
    describe: "Compress? (Default: false)",
    type: "boolean",
    demandOption: false,
  })
  .option("chunk-size", {
    describe: "Maximum size (in kilobytes) of each file",
    type: "number",
    demandOption: false,
  })
  .option("suppress-layout", {
    alias: "s",
    describe: "Suppress layout in output (Default: false)",
    type: "boolean",
    demandOption: false,
  })
  .option("default-ignore", {
    describe: "Use a custom default ignore file",
    type: "string",
    demandOption: false,
  })
  .option("ignore-gitignore", {
    describe: "Ignore .gitignore file in the root of the project directory",
    type: "boolean",
    demandOption: false,
  })
  .option("show-default-ignore", {
    describe: "Show default ignore file",
    type: "boolean",
    demandOption: false,
  })
  .option("show-prompts", {
    describe: "Show example prompts in your browser",
    type: "boolean",
    demandOption: false,
  })
  .option("custom-ignore-string", {
    describe: "Comma-separated list of ignore patterns",
    type: "string",
    demandOption: false,
  })
  .option("custom-ignore-filename", {
    describe: "Path to a file containing ignore patterns",
    type: "string",
    demandOption: false,
  })
  .version("v", "Display the version number", packageJson.version)
  .alias("v", "version").argv;
=======
	.option("output-filename", {
		alias: "o",
		describe: "Output filename",
		type: "string",
		demandOption: false,
	})
	.option("include-comments", {
		describe: "Include comments? (Default: false)",
		type: "boolean",
		demandOption: false,
		alias: "i",
	})
	.option("compress", {
		describe: "Compress? (Default: false)",
		type: "boolean",
		demandOption: false,
	})
	.option("chunk-size", {
		describe: "Maximum size (in kilobytes) of each file",
		type: "number",
		demandOption: false,
	})
	.option("suppress-layout", {
		alias: "s",
		describe: "Suppress layout in output (Default: false)",
		type: "boolean",
		demandOption: false,
	})
	.option("default-ignore", {
		describe: "Use a custom default ignore file",
		type: "string",
		demandOption: false,
	})
	.option("ignore-gitignore", {
		describe: "Ignore .gitignore file in the root of the project directory",
		type: "boolean",
		demandOption: false,
	})
	.option("show-default-ignore", {
		describe: "Show default ignore file",
		type: "boolean",
		demandOption: false,
	})
	.option("show-prompts", {
		describe: "Show example prompts in your browser",
		type: "boolean",
		demandOption: false,
	})
	.option("custom-ignore-string", {
		describe: "Comma-separated list of ignore patterns",
		type: "string",
		demandOption: false,
	})
	.option("custom-ignore-filename", {
		describe: "Path to a file containing ignore patterns",
		type: "string",
		demandOption: false,
	})
	.version("v", "Display the version number", packageJson.version)
	.alias("v", "version").argv;
>>>>>>> 2b5ef8b9

const argv = yargsBuilder.argv;

async function main(argv) {
	let config = {};

	// Load and merge config file if --config option is provided
	if (argv.config) {
		config = await loadConfigFile(argv.config);
		argv = mergeArguments(argv, config.args);
	}

	// make sure compress is included
	if (!argv.compress && argv.c) {
		argv.compress = argv.c;
	}

	// Check if path is provided or fallback to include array
	let pathsToProcess = [];
	if (argv.path) {
		pathsToProcess.push(argv.path);
	} else if (config.include && config.include.length > 0) {
		pathsToProcess = config.include;
	} else {
		console.warn("Either a path or an include array must be provided.");
		process.exit(1);
	}

	let layout = "";
	let layoutIncluded = false;
	let accumulatedOutput = []; // New array to accumulate all outputs

	if ("show-default-ignore" in argv) {
		await showDefaultIgnore(argv);
		return;
	} else if ("show-prompts" in argv) {
		const open = (await import("open")).default;
		await open(
			"https://github.com/samestrin/llm-prepare/tree/main/example-prompts"
		);
		return;
	}

	const filePattern = new RegExp(
		convertWildcard(escapeRegExp(argv["file-pattern"]))
	);

	for (const pathToProcess of pathsToProcess) {
		await processPath(
			pathToProcess,
			argv,
			layout,
			layoutIncluded,
			config.include || [],
			filePattern,
			accumulatedOutput
		);
	}

	// After all paths are processed, write the accumulated output
	await writeAllOutputs(accumulatedOutput, layout, layoutIncluded, argv);
}

main(argv).catch(handleError);<|MERGE_RESOLUTION|>--- conflicted
+++ resolved
@@ -35,7 +35,6 @@
 }
 
 yargsBuilder
-<<<<<<< HEAD
   .option("output-filename", {
     alias: "o",
     describe: "Output filename",
@@ -102,68 +101,6 @@
   })
   .version("v", "Display the version number", packageJson.version)
   .alias("v", "version").argv;
-=======
-	.option("output-filename", {
-		alias: "o",
-		describe: "Output filename",
-		type: "string",
-		demandOption: false,
-	})
-	.option("include-comments", {
-		describe: "Include comments? (Default: false)",
-		type: "boolean",
-		demandOption: false,
-		alias: "i",
-	})
-	.option("compress", {
-		describe: "Compress? (Default: false)",
-		type: "boolean",
-		demandOption: false,
-	})
-	.option("chunk-size", {
-		describe: "Maximum size (in kilobytes) of each file",
-		type: "number",
-		demandOption: false,
-	})
-	.option("suppress-layout", {
-		alias: "s",
-		describe: "Suppress layout in output (Default: false)",
-		type: "boolean",
-		demandOption: false,
-	})
-	.option("default-ignore", {
-		describe: "Use a custom default ignore file",
-		type: "string",
-		demandOption: false,
-	})
-	.option("ignore-gitignore", {
-		describe: "Ignore .gitignore file in the root of the project directory",
-		type: "boolean",
-		demandOption: false,
-	})
-	.option("show-default-ignore", {
-		describe: "Show default ignore file",
-		type: "boolean",
-		demandOption: false,
-	})
-	.option("show-prompts", {
-		describe: "Show example prompts in your browser",
-		type: "boolean",
-		demandOption: false,
-	})
-	.option("custom-ignore-string", {
-		describe: "Comma-separated list of ignore patterns",
-		type: "string",
-		demandOption: false,
-	})
-	.option("custom-ignore-filename", {
-		describe: "Path to a file containing ignore patterns",
-		type: "string",
-		demandOption: false,
-	})
-	.version("v", "Display the version number", packageJson.version)
-	.alias("v", "version").argv;
->>>>>>> 2b5ef8b9
 
 const argv = yargsBuilder.argv;
 
